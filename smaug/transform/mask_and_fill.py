from typing import List, Optional

<<<<<<< HEAD
from smaug import model
=======
>>>>>>> 3a7ae857
from smaug import pipeline
from smaug.transform import base
from smaug.transform import error
from smaug._itertools import repeat_items


class MaskAndFill(base.Transform):
    """Generates critical errors by masking and filling sentences.

    This class generates critical errors based on the following steps:

    Perturbing either the source or the target sentence by masking it and then
    filling the masked tokens.

    The perturbed sentence is verified to be different from the original one.

    Args:
        mask: Mask object to use when masking sentences.
        fill: Model to fill the masked sentences.
        num_samples: Number of generated samples to create.
        critical_field: Field to add inside the perturbations dictionary.
    """

    __NAME = "mask-and-fill"

    def __init__(
        self,
        mask,
<<<<<<< HEAD
        fill: model.MaskedLanguageModel,
=======
        fill,
>>>>>>> 3a7ae857
        num_samples: int = 1,
        critical_field: Optional[str] = None,
    ):
        super().__init__(
            name=self.__NAME,
            error_type=error.ErrorType.UNDEFINED,
            critical_field=critical_field,
        )
        self.__masking = mask
        self.__fill = fill
        self.__num_samples = num_samples

    def __call__(self, original: List[pipeline.State]) -> List[pipeline.State]:
        repeated_items: List[pipeline.State] = list(
            repeat_items(original, self.__num_samples)
        )

        original_sentences = [x.original for x in repeated_items]
        masked = self.__masking(original_sentences)
        filled = self.__fill(masked)

        for orig, t in zip(repeated_items, filled.text):
            orig.perturbations[self.critical_field] = t

        for orig, s in zip(repeated_items, filled.spans):
            orig.metadata[self.critical_field] = s

        return repeated_items<|MERGE_RESOLUTION|>--- conflicted
+++ resolved
@@ -1,9 +1,5 @@
 from typing import List, Optional
 
-<<<<<<< HEAD
-from smaug import model
-=======
->>>>>>> 3a7ae857
 from smaug import pipeline
 from smaug.transform import base
 from smaug.transform import error
@@ -32,11 +28,7 @@
     def __init__(
         self,
         mask,
-<<<<<<< HEAD
-        fill: model.MaskedLanguageModel,
-=======
         fill,
->>>>>>> 3a7ae857
         num_samples: int = 1,
         critical_field: Optional[str] = None,
     ):
