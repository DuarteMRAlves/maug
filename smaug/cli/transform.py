import click
import functools
<<<<<<< HEAD
import re
=======
>>>>>>> 3a7ae857

from smaug import batching
from smaug import mask
from smaug import lang_model
from smaug import ner
from smaug import text_generation
from smaug import transform
from smaug.cli import accelerator
from smaug.cli import fmt
from smaug.cli import processor
from smaug.cli import validation


_SWAP_NUM_CMD = "transf-swp-num"
_SWAP_NE_CMD = "transf-swp-ne"
_NEG_CMD = "transf-neg"
_DEL_PUNCT_SPAN_CMD = "transf-del-punct-span"
_INS_TEXT_CMD = "transf-ins-text"


@click.command(_SWAP_NUM_CMD, short_help="Swap a number for text with regex and mT5.")
@click.option(
    "--batch-size",
    default=16,
    show_default=True,
    help="Batch size when processing records.",
)
@click.option("--no-gpu", is_flag=True, help="Disable gpu.")
@processor.make
@processor.post_run(validation.rm_eq, cli_transforms=[_SWAP_NUM_CMD])
@processor.post_run(
    validation.rm_pattern, pattern=r"<extra_id_\d{1,2}>", cli_transforms=[_SWAP_NUM_CMD]
)
@processor.post_run(
    validation.keep_leq_char_ins,
    chars="<>()[]{}_",
    max_insertions=0,
    cli_transforms=[_SWAP_NUM_CMD],
)
@processor.post_run(validation.keep_eq_num_count, cli_transforms=[_SWAP_NUM_CMD])
@click.pass_context
def swap_num(ctx, datasets, batch_size, no_gpu):
    """Swaps a number for text using regex and mT5.

    This operation is a transformation.
    It searches for numbers in the original records using regular expressions and
    then uses Google's mT5 to replace the one of the found expressions with text.

    The generated sentences are not guarantied to have a new number replacing the
    old one, as the model is free to generate any text.

    It is possible to have other validations to better ensure these conditions
    are met.
    """
    total_records = sum(len(datasets["records"]) for datasets in datasets)
    if total_records == 0:
        click.echo(fmt.no_records_message("Swap a Number for Text"))
        return datasets

    ctx.obj.register_transform(_SWAP_NUM_CMD)

    gpu = accelerator.use_gpu(no_gpu)

<<<<<<< HEAD
    mT5 = model.MT5(cuda=gpu)
    mask_func = functools.partial(
        mask.mask_numbers,
        func=model.MT5.masking_func(),
        max_masks=1,
    )
    batch_mask_func = batching.batch_func(mask_func)
    transf = transform.MaskAndFill(
        mask=batch_mask_func,
        fill=mT5,
=======
    mask_func = functools.partial(
        mask.mask_numbers,
        func=lang_model.mT5_masking_function,
        max_masks=1,
    )
    batch_mask_func = batching.batch_func(mask_func)

    mT5_func = functools.partial(lang_model.mT5_generate, cuda=gpu)

    transf = transform.MaskAndFill(
        mask=batch_mask_func,
        fill=mT5_func,
>>>>>>> 3a7ae857
        num_samples=1,
        critical_field=_SWAP_NUM_CMD,
    )

    processed = []

    pbar = fmt.pbar_from_total(total_records, "Swap a Number for Text")
    for dataset in datasets:
        old_records = dataset["records"]
        new_records = []

        for i in range(0, len(old_records), batch_size):
            batch = old_records[i : i + batch_size]
            records = transf(batch)
            new_records.extend(records)
            pbar.update(len(batch))

        dataset["records"] = new_records

        processed.append(dataset)
    return processed


@click.command(
    _SWAP_NE_CMD,
    short_help="Swap a named entity for text with named entity recognition and mT5.",
)
@click.option(
    "--batch-size",
    default=16,
    show_default=True,
    help="Batch size when processing records.",
)
@click.option("--no-gpu", is_flag=True, help="Disable gpu.")
@processor.make
@processor.post_run(validation.rm_eq, cli_transforms=[_SWAP_NE_CMD])
@processor.post_run(
    validation.rm_pattern, pattern=r"<extra_id_\d{1,2}>", cli_transforms=[_SWAP_NE_CMD]
)
@processor.post_run(
    validation.keep_leq_char_ins,
    chars="<>()[]{}_",
    max_insertions=0,
    cli_transforms=[_SWAP_NE_CMD],
)
@processor.post_run(validation.keep_eq_ne_count, cli_transforms=[_SWAP_NE_CMD])
@click.pass_context
def swap_ne(ctx, datasets, batch_size, no_gpu):
    """Swaps a single named entity for text using named entity recognition and mT5.

    This operation is a transformation.
    It searches for named entities in the original records using a stanza model and
    then uses Google's mT5 to replace one of the found expressions with text.

    The generated sentences are not guarantied to have a new named entity replacing the
    old one, as the model is free to generate any text.

    It is possible to have other validations to better ensure these conditions
    are met.
    """
    total_records = sum(
        len(dataset["records"])
        for dataset in datasets
        if ner.stanza_ner_lang_available(dataset["lang"])
    )
    if total_records == 0:
        click.echo(fmt.no_records_message("Swap a Named Entitiy for Text"))
        return datasets

    ctx.obj.register_transform(_SWAP_NE_CMD)

    gpu = accelerator.use_gpu(no_gpu)

    processed = []

    pbar = fmt.pbar_from_total(total_records, "Swap a Named Entitiy for Text")
    for dataset in datasets:
        lang = dataset["lang"]
        if not ner.stanza_ner_lang_available(lang):
            processed.append(dataset)
            continue
<<<<<<< HEAD
        mask_func = functools.partial(
            mask.mask_named_entities,
            model=model.StanzaNER(lang=lang, use_gpu=gpu),
            func=model.MT5.masking_func(),
            max_masks=1,
        )
        batch_mask_func = batching.batch_func(mask_func)
        transf = transform.MaskAndFill(
            mask=batch_mask_func,
            fill=mT5,
=======
        ner_func = functools.partial(ner.stanza_ner, lang=lang, use_gpu=gpu)
        mask_func = functools.partial(
            mask.mask_named_entities,
            ner_func=ner_func,
            mask_func=lang_model.mT5_masking_function,
            max_masks=1,
        )
        batch_mask_func = batching.batch_func(mask_func)
        mT5_func = functools.partial(lang_model.mT5_generate, cuda=gpu)
        transf = transform.MaskAndFill(
            mask=batch_mask_func,
            fill=mT5_func,
>>>>>>> 3a7ae857
            num_samples=1,
            critical_field=_SWAP_NE_CMD,
        )

        old_records = dataset["records"]
        new_records = []

        for i in range(0, len(old_records), batch_size):
            batch = old_records[i : i + batch_size]
            records = transf(batch)
            new_records.extend(records)
            pbar.update(len(batch))

        dataset["records"] = new_records

        processed.append(dataset)
    return processed


@click.command(_NEG_CMD, short_help="Negate the sentence with polyjuice.")
@click.option(
    "--batch-size",
    default=16,
    show_default=True,
    help="Batch size when processing records.",
)
@click.option("--no-gpu", is_flag=True, help="Disable gpu.")
@processor.make
@processor.post_run(validation.rm_eq, cli_transforms=[_NEG_CMD])
@processor.post_run(validation.rm_pattern, pattern="EMPTY", cli_transforms=[_NEG_CMD])
@processor.post_run(validation.keep_contradiction, cli_transforms=[_NEG_CMD])
@click.pass_context
def negate(ctx, datasets, batch_size, no_gpu):
    """Negates the received sentences with polyjuice.

    This operation is a transformation.
    It tries to negate the sentence if possible.
    This transformation is only available for to-english datasets.
    """
    total_records = sum(
        len(orig["records"]) for orig in datasets if orig["lang"] == "en"
    )
    if total_records == 0:
        click.echo(fmt.no_records_message("Negate the Sentence"))
        return datasets

    ctx.obj.register_transform(_NEG_CMD)

    gpu = accelerator.use_gpu(no_gpu)

    neg_polyjuice = functools.partial(text_generation.polyjuice_negate, cuda=gpu)
    transf = transform.Negation(
        neg_polyjuice=neg_polyjuice,
        critical_field=_NEG_CMD,
    )

    pbar = fmt.pbar_from_total(total_records, "Negate the Sentence")

    processed = []
    for orig in datasets:
        if orig["lang"] == "en":
            old_records = orig["records"]
            new_records = []

            for i in range(0, len(old_records), batch_size):
                batch = old_records[i : i + batch_size]
                records = transf(batch)
                new_records.extend(records)
                pbar.update(len(batch))

            orig["records"] = new_records

        processed.append(orig)

    return processed


@click.command(
    _DEL_PUNCT_SPAN_CMD, short_help="Removes a span between two punctuation symbols."
)
@click.option(
    "--punct",
    "-p",
    default=",.!?",
    help="punctuation symbols to consider.",
    show_default=True,
)
@click.option(
    "--low",
    "-l",
    type=int,
    default=4,
    help="minimum number of words for a span to be eligible for deletion.",
    show_default=True,
)
@click.option(
    "--high",
    "-h",
    type=int,
    default=10,
    help="maximum number of words for a span to be eligible for deletion.",
    show_default=True,
)
@processor.make
@click.pass_context
def delete_punct_span(ctx, datasets, punct, low, high):
    """Removes a span between two punctuation symbols.

    This operation is a transformation.
    It detects the following symbols: ,.!? , and deletes a span between two of them.
    It also deletes the symbol to the right of the span.
    """
    total_records = sum(len(datasets["records"]) for datasets in datasets)
    if total_records == 0:
        click.echo(fmt.no_records_message(f"Delete a span between [{punct}]+ matches."))
        return datasets

    ctx.obj.register_transform(_DEL_PUNCT_SPAN_CMD)

    transf = transform.PunctSpanDelete(
        punct=punct,
        low=low,
        high=high,
        num_samples=1,
        critical_field=_DEL_PUNCT_SPAN_CMD,
    )

    processed = []

    pbar = fmt.pbar_from_total(
        total_records, f"Delete a span between [{punct}]+ matches."
    )
    for dataset in datasets:
        old_records = dataset["records"]
        dataset["records"] = transf(old_records)

        pbar.update(len(old_records))

        processed.append(dataset)
    return processed


@click.command(_INS_TEXT_CMD, short_help="Insert random text with mT5.")
@click.option(
    "--prob",
    "-p",
    default=0.1,
    show_default=True,
    help="Probability of inserting a mask between two tokens",
)
@click.option(
    "--max-masks",
    default=3,
    show_default=True,
    help="Max masks to add for mT5 to fill.",
)
@click.option(
    "--batch-size",
    default=16,
    show_default=True,
    help="Batch size when processing records.",
)
@click.option("--no-gpu", is_flag=True, help="Disable gpu.")
@processor.make
@processor.post_run(validation.rm_eq, cli_transforms=[_INS_TEXT_CMD])
@processor.post_run(
    validation.rm_pattern, pattern=r"<extra_id_\d{1,2}>", cli_transforms=[_INS_TEXT_CMD]
)
@click.pass_context
def insert_text(ctx, datasets, prob, max_masks, batch_size, no_gpu):
    """Randomly inserts text using mT5.

    This operation is a transformation.
    It randomly adds masks between the words of the original sentence and
    takes as the output the sentence with the masks filled with mT5.
    """
    total_records = sum(len(datasets["records"]) for datasets in datasets)
    if total_records == 0:
        click.echo(fmt.no_records_message("Insert Text"))
        return datasets

    ctx.obj.register_transform(_INS_TEXT_CMD)

    gpu = accelerator.use_gpu(no_gpu)

<<<<<<< HEAD
    mT5 = model.MT5(cuda=gpu)
    mask_func = functools.partial(
        mask.mask_random_insert,
        func=model.MT5.masking_func(),
=======
    mask_func = functools.partial(
        mask.mask_random_insert,
        func=lang_model.mT5_masking_function,
>>>>>>> 3a7ae857
        p=prob,
        max_masks=max_masks,
    )
    batch_mask_func = batching.batch_func(mask_func)
<<<<<<< HEAD
    transf = transform.MaskAndFill(
        mask=batch_mask_func,
        fill=mT5,
=======

    mT5_func = functools.partial(lang_model.mT5_generate, cuda=gpu)
    transf = transform.MaskAndFill(
        mask=batch_mask_func,
        fill=mT5_func,
>>>>>>> 3a7ae857
        num_samples=1,
        critical_field=_INS_TEXT_CMD,
    )

    processed = []

    pbar = fmt.pbar_from_total(total_records, _INS_TEXT_CMD)
    for dataset in datasets:
        old_records = dataset["records"]
        new_records = []

        for i in range(0, len(old_records), batch_size):
            batch = old_records[i : i + batch_size]
            records = transf(batch)
            new_records.extend(records)
            pbar.update(len(batch))

        dataset["records"] = new_records

        processed.append(dataset)
    return processed<|MERGE_RESOLUTION|>--- conflicted
+++ resolved
@@ -1,9 +1,5 @@
 import click
 import functools
-<<<<<<< HEAD
-import re
-=======
->>>>>>> 3a7ae857
 
 from smaug import batching
 from smaug import mask
@@ -67,18 +63,6 @@
 
     gpu = accelerator.use_gpu(no_gpu)
 
-<<<<<<< HEAD
-    mT5 = model.MT5(cuda=gpu)
-    mask_func = functools.partial(
-        mask.mask_numbers,
-        func=model.MT5.masking_func(),
-        max_masks=1,
-    )
-    batch_mask_func = batching.batch_func(mask_func)
-    transf = transform.MaskAndFill(
-        mask=batch_mask_func,
-        fill=mT5,
-=======
     mask_func = functools.partial(
         mask.mask_numbers,
         func=lang_model.mT5_masking_function,
@@ -91,7 +75,6 @@
     transf = transform.MaskAndFill(
         mask=batch_mask_func,
         fill=mT5_func,
->>>>>>> 3a7ae857
         num_samples=1,
         critical_field=_SWAP_NUM_CMD,
     )
@@ -173,18 +156,6 @@
         if not ner.stanza_ner_lang_available(lang):
             processed.append(dataset)
             continue
-<<<<<<< HEAD
-        mask_func = functools.partial(
-            mask.mask_named_entities,
-            model=model.StanzaNER(lang=lang, use_gpu=gpu),
-            func=model.MT5.masking_func(),
-            max_masks=1,
-        )
-        batch_mask_func = batching.batch_func(mask_func)
-        transf = transform.MaskAndFill(
-            mask=batch_mask_func,
-            fill=mT5,
-=======
         ner_func = functools.partial(ner.stanza_ner, lang=lang, use_gpu=gpu)
         mask_func = functools.partial(
             mask.mask_named_entities,
@@ -197,7 +168,6 @@
         transf = transform.MaskAndFill(
             mask=batch_mask_func,
             fill=mT5_func,
->>>>>>> 3a7ae857
             num_samples=1,
             critical_field=_SWAP_NE_CMD,
         )
@@ -383,31 +353,18 @@
 
     gpu = accelerator.use_gpu(no_gpu)
 
-<<<<<<< HEAD
-    mT5 = model.MT5(cuda=gpu)
-    mask_func = functools.partial(
-        mask.mask_random_insert,
-        func=model.MT5.masking_func(),
-=======
     mask_func = functools.partial(
         mask.mask_random_insert,
         func=lang_model.mT5_masking_function,
->>>>>>> 3a7ae857
         p=prob,
         max_masks=max_masks,
     )
     batch_mask_func = batching.batch_func(mask_func)
-<<<<<<< HEAD
-    transf = transform.MaskAndFill(
-        mask=batch_mask_func,
-        fill=mT5,
-=======
 
     mT5_func = functools.partial(lang_model.mT5_generate, cuda=gpu)
     transf = transform.MaskAndFill(
         mask=batch_mask_func,
         fill=mT5_func,
->>>>>>> 3a7ae857
         num_samples=1,
         critical_field=_INS_TEXT_CMD,
     )
